--- conflicted
+++ resolved
@@ -6,11 +6,7 @@
  * @param {Sat} sat: context
  * @param {int} id: label id
  * @param {object} kargs: arguments of the box, containing category,
-<<<<<<< HEAD
- occl/trunc, and mousePos
-=======
     occl/trunc, and mousePos
->>>>>>> a6927986
  */
 function Box2d(sat, id, kargs) {
   // TODO: separate category and attributes in kargs
@@ -116,15 +112,10 @@
 
   // draw visible elements
   self.drawBox(mainCtx, selectedBox, resizing);
-<<<<<<< HEAD
   self.drawTag(mainCtx);
   if (selectedBox && self.id === selectedBox.id) {
     self.drawHandles(mainCtx);
   }
-=======
-  self.drawHandles(mainCtx, selectedBox, hoverBox, hoverHandle);
-  self.drawTag(mainCtx);
->>>>>>> a6927986
 
   // draw hidden elements
   self.drawHiddenBox(hiddenCtx, selectedBox, labelIndex);
