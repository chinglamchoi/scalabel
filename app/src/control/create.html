<!DOCTYPE html>
<html lang="en">

<head>

    <meta charset="utf-8">
    <meta http-equiv="X-UA-Compatible" content="IE=edge">
    <meta name="viewport" content="width=device-width, initial-scale=1">
    <meta name="description" content="">
    <meta name="author" content="">

    <title>Labeling tool</title>

    <!-- Bootstrap CSS -->
    <link href="./css/bootstrap.min.css" rel="stylesheet">
    <link href="./css/bootstrap-switch.css" rel="stylesheet">
    <link href="./css/bootstrap-toggle.min.css" rel="stylesheet">

</head>

<body>
<!-- Page Content -->
<div class="container">

    <!-- Heading -->
    <div class="row">
        <div class="col-lg-12">
            <h1 class="page-header">Create Annotation Project
            </h1>
        </div>
    </div>
    <!-- /.row -->

    <!-- Content Row -->
    <div class="row">
        <div class="col-lg-12">

            <form id="project-form" action=/post data-toggle="validator">
                <div class="form-group">
<<<<<<< HEAD
                    <label for="project_name">Project Name</label>
                    <input required type="text" class="form-control"
=======
                    <label for="project_name">Project Name*</label>
                    <input type="text" class="form-control"
>>>>>>> f756e669
                           style="width:300px" id="project_name"
                           name="project_name" required>
                    <!--<div class="help-block with-errors">Minimum of 6 characters</div>-->
                    <div class="valid-feedback">
                        Looks good!
                    </div>
                </div>
                <div class="form-group">
                    <label for="item_type">Item Type*</label>
                    <div>
                        <select id="item_type" name="item_type" required>
                            <option value="">&lt;select an
                                option&gt;</option>
                            <option value="image">Image</option>
                            <option value="video">Video</option>
                            <option value="pointcloud">Point Cloud</option>
                        </select>
                    </div>
                </div>
                <div class="form-group">
                    <label for="label_type">Label Type*</label>
                    <div>
                        <select id="label_type" name="label_type" required>
                            <option value="">&lt;select an
                                option&gt;</option>
                            <option value="box2d">2D Bounding Box</option>
                            <option value="segmentation">Instance
                                Segmentation</option>
                            <option value="lane">Lane</option>
                            <option value="box3d">3D Bounding Box</option>
                        </select>
                    </div>
                </div>
                <div class="form-group">
                    <label for="page_title">Page Title</label>
                    <input required type="text" class="form-control"
                           style="width:300px" id="page_title" name="page_title">
                </div>
                <div class="form-group">
<<<<<<< HEAD
                    <label for="item_file">Item List</label>
                    <input required type="file" class="form-control" style="width:300px"
                           id="item_file" name="item_file" accept=".yml, .yaml">
=======
                    <label for="item_file">Item List*</label>
                    <input type="file" class="form-control" style="width:300px"
                           id="item_file" name="item_file" accept=".yml, .yaml" required>
>>>>>>> f756e669
                </div>
                <div class="form-group">
                    <label for="categories">Categories</label>
                    <input required type="file" class="form-control" style="width:300px"
                           id="categories" name="categories"
                           accept=".yml, .yaml">
                </div>
                <div class="form-group">
<<<<<<< HEAD
                    <label for="attributes">Attributes (currently not optional)</label>
                    <input required type="file" class="form-control"
=======
                    <label for="attributes">Attributes</label>
                    <input type="file" class="form-control"
>>>>>>> f756e669
                           style="width:300px" id="attributes"
                           name="attributes" accept=".yml, .yaml">
                </div>
                <div class="form-group">
                    <label for="task_size">Task Size</label>
                    <input required type="text" class="form-control"
                           style="width:300px" id="task_size" name="task_size">
                </div>
                <!-- TODO: check that this is valid -->
                <div class="form-group">
                    <label for="vendor_id">Vendor ID</label>
                    <input type="text" class="form-control"
                           style="width:300px" id="vendor_id" name="vendor_id">
                </div>

                <button type="submit" id="enter_btn"
                        class="btn btn-primary btn-md">Enter</button>
                <a type="submit" href="./dashboard" id="go_to_dashboard"
                   class="btn btn-default btn-md" target="_blank" href="">Go to
                    Dashboard</a>
                <a type="submit" href="./vendor" id="go_to_vendor_dashboard"
                   class="btn btn-default btn-md" target="_blank" href="">Go to Vendor
                    Dashboard</a>
            </form>

        </div>
    </div>
    <hr>

    <!-- Footer -->
    <footer>
        <!--<div class="row">
            <div class="col-lg-12">
                <p>Copyright &copy; Your Website 2014</p>
            </div>
        </div>-->
        <!-- /.row -->
    </footer>

</div>

<!-- /.container -->

<!-- Google Analytics -->
<script src="./js/thirdparty/analytics.js"></script>

<!-- jQuery -->
<script src="./js/thirdparty/jquery.js"></script>

<!-- Bootstrap JS -->
<script src="./js/thirdparty/bootstrap.min.js"></script>
<script src="./js/thirdparty/bootstrap-switch.js"></script>
<script src="./js/thirdparty/bootstrap-toggle.min.js"></script>

<script src="./js/create.js"></script>

</body>

</html><|MERGE_RESOLUTION|>--- conflicted
+++ resolved
@@ -37,13 +37,8 @@
 
             <form id="project-form" action=/post data-toggle="validator">
                 <div class="form-group">
-<<<<<<< HEAD
-                    <label for="project_name">Project Name</label>
+                    <label for="project_name">Project Name*</label>
                     <input required type="text" class="form-control"
-=======
-                    <label for="project_name">Project Name*</label>
-                    <input type="text" class="form-control"
->>>>>>> f756e669
                            style="width:300px" id="project_name"
                            name="project_name" required>
                     <!--<div class="help-block with-errors">Minimum of 6 characters</div>-->
@@ -83,15 +78,9 @@
                            style="width:300px" id="page_title" name="page_title">
                 </div>
                 <div class="form-group">
-<<<<<<< HEAD
-                    <label for="item_file">Item List</label>
+                    <label for="item_file">Item List*</label>
                     <input required type="file" class="form-control" style="width:300px"
                            id="item_file" name="item_file" accept=".yml, .yaml">
-=======
-                    <label for="item_file">Item List*</label>
-                    <input type="file" class="form-control" style="width:300px"
-                           id="item_file" name="item_file" accept=".yml, .yaml" required>
->>>>>>> f756e669
                 </div>
                 <div class="form-group">
                     <label for="categories">Categories</label>
@@ -100,13 +89,8 @@
                            accept=".yml, .yaml">
                 </div>
                 <div class="form-group">
-<<<<<<< HEAD
-                    <label for="attributes">Attributes (currently not optional)</label>
+                    <label for="attributes">Attributes</label>
                     <input required type="file" class="form-control"
-=======
-                    <label for="attributes">Attributes</label>
-                    <input type="file" class="form-control"
->>>>>>> f756e669
                            style="width:300px" id="attributes"
                            name="attributes" accept=".yml, .yaml">
                 </div>
