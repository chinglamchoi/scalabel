import socketio from 'socket.io'
import uuid4 from 'uuid/v4'
import * as types from '../action/types'
import { configureStore } from '../common/configure_store'
import Logger from './logger'
import * as path from './path'
<<<<<<< HEAD
import { RedisCache } from './redis_cache'
import Session from './server_session'
import { ActionPacketType, EventName,
  RegisterMessageType, SyncActionMessageType } from './types'
import { getSavedKey, getTaskKey,
  index2str, loadSavedState} from './util'
=======
import { ProjectStore } from './project_store'
import {
  Env, EventName, RegisterMessageType, SyncActionMessageType } from './types'
import { UserManager } from './user_manager'
import { index2str } from './util'
>>>>>>> d49056da

/**
 * Wraps socket.io handlers for saving, loading, and synchronization
 */
export class Hub {
  /** flag for sync */
  protected sync: boolean
  /** flag for autosave */
  protected autosave: boolean
  /** the project store */
  protected projectStore: ProjectStore
  /** the user manager */
  protected userManager: UserManager

  constructor (env: Env, projectStore: ProjectStore, userManager: UserManager) {
    this.sync = env.sync
    this.autosave = env.autosave
    this.projectStore = projectStore
    this.userManager = userManager
  }

  /**
   * Listens for websocket connections
   */
  public listen (io: socketio.Server) {
    io.on(EventName.CONNECTION, this.registerNewSocket.bind(this))
  }

  /**
   * Registers new socket's listeners
   */
  private registerNewSocket (socket: socketio.Socket) {
    socket.on(EventName.REGISTER, async (rawData: string) => {
      try {
        await this.register(rawData, socket)
      } catch (error) {
        Logger.error(error)
      }
    })

    socket.on(EventName.ACTION_SEND, async (rawData: string) => {
      try {
        await this.actionUpdate(rawData, socket)
      } catch (error) {
        Logger.error(error)
      }
    })

    socket.on(EventName.DISCONNECT, async () => {
      await this.userManager.deregisterUser(socket.id)
    })
  }

<<<<<<< HEAD
  // Connect socket to others in the same room
  const room = path.roomName(projectName, taskId, env.sync, sessionId)
  socket.join(room)
  // Send backend state to newly registered socket
  socket.emit(EventName.REGISTER_ACK, state)
}

/**
 * Updates the state with the action, and broadcasts action
 */
async function actionUpdate (
  rawData: string, socket: socketio.Socket, cache: RedisCache) {
  const data: SyncActionMessageType = JSON.parse(rawData)
  const projectName = data.projectName
  const taskId = data.taskId
  const sessionId = data.sessionId
  const actions = data.actions.actions
  const actionsId = data.actions.id

  const env = Session.getEnv()

  const room = path.roomName(projectName, taskId, env.sync, sessionId)

  const taskActions = actions.filter((action) => {
    return types.TASK_ACTION_TYPES.includes(action.type)
  })

  // Load IDs of actions that have been processed already
  const saveKey = getSavedKey(projectName, taskId)
  const redisMetadata = await cache.get(path.redisMetaKey(saveKey))
  let actionIdsSaved = new Set<string>()
  if (redisMetadata) {
    const idData = JSON.parse(redisMetadata)[1]
    actionIdsSaved = new Set(JSON.parse(idData))
  }

  if (!actionIdsSaved.has(actionsId) && taskActions.length > 0) {
    const state = await loadState(projectName, taskId, cache)
    const store = configureStore(state)

    // For each task action, update the backend store
    for (const action of taskActions) {
      action.timestamp = Date.now()
      store.dispatch(action)
    }

    // save task data with all updates
    const newState = store.getState().present
    const stringState = JSON.stringify(newState)

    actionIdsSaved.add(actionsId)
    // convert set to a list in JSON
    const actionIdMetadata = JSON.stringify([...actionIdsSaved])
    await cache.setExWithReminder(saveKey, stringState, actionIdMetadata)
  }

  // broadcast task actions to all other sessions in room
  const taskActionMsg: ActionPacketType = {
    actions: taskActions,
    id: actionsId
  }

  // broadcast task actions to all other sessions in room
  socket.broadcast.to(room).emit(EventName.ACTION_BROADCAST, taskActionMsg)
  // echo everything to original session
  socket.emit(EventName.ACTION_BROADCAST, data.actions)
}

/**
 * Loads state from cache if available, else memory
 */
export async function loadState (
  projectName: string, taskId: string, cache: RedisCache): Promise<State> {
  let state: State

  // first try to load from redis cache
  const saveKey = getSavedKey(projectName, taskId)
  const redisValue = await cache.get(saveKey)
  if (redisValue) {
    return JSON.parse(redisValue)
  }

  // otherwise load from storage
  try {
    // first, attempt loading previous submission
    state = await loadSavedState(projectName, taskId)
  } catch {
    // if no submissions exist, load from task
    state = await loadStateFromTask(projectName, taskId)
  }
  return state
}
=======
  /**
   * Load the correct state and subscribe to redis
   */
  private async register (rawData: string, socket: socketio.Socket) {
    const data: RegisterMessageType = JSON.parse(rawData)
    const projectName = data.projectName
    const taskIndex = data.taskIndex
    let sessionId = data.sessionId

    const taskId = index2str(taskIndex)
    await this.userManager.registerUser(socket.id, projectName, data.userId)
    // keep session id if it exists, i.e. if it is a reconnection
    if (!sessionId) {
      // new session on new load
      sessionId = uuid4()
    }
    const state = await this.projectStore.loadState(projectName, taskId)
    state.session.id = sessionId
    state.task.config.autosave = this.autosave

    // Connect socket to others in the same room
    const room = path.getRoomName(projectName, taskId, this.sync, sessionId)
    socket.join(room)
    // Send backend state to newly registered socket
    socket.emit(EventName.REGISTER_ACK, state)
  }

  /**
   * Updates the state with the action, and broadcasts action
   */
  private async actionUpdate (rawData: string, socket: socketio.Socket) {
    const data: SyncActionMessageType = JSON.parse(rawData)
    const projectName = data.projectName
    const taskId = data.taskId
    const sessionId = data.sessionId
    const actionList = data.actions

    const room = path.getRoomName(projectName, taskId, this.sync, sessionId)

    const taskActions = actionList.filter((action) => {
      return types.TASK_ACTION_TYPES.includes(action.type)
    })

    const state = await this.projectStore.loadState(projectName, taskId)
    const stateStore = configureStore(state)

    // For each task action, update the backend store
    for (const action of taskActions) {
      action.timestamp = Date.now()
      stateStore.dispatch(action)
    }
>>>>>>> d49056da

    // broadcast task actions to all other sessions in room
    socket.broadcast.to(room).emit(EventName.ACTION_BROADCAST, taskActions)
    // echo everything to original session
    socket.emit(EventName.ACTION_BROADCAST, actionList)

    const newState = stateStore.getState().present

    await this.projectStore.saveState(newState, projectName, taskId)
  }
}<|MERGE_RESOLUTION|>--- conflicted
+++ resolved
@@ -4,20 +4,12 @@
 import { configureStore } from '../common/configure_store'
 import Logger from './logger'
 import * as path from './path'
-<<<<<<< HEAD
-import { RedisCache } from './redis_cache'
-import Session from './server_session'
-import { ActionPacketType, EventName,
-  RegisterMessageType, SyncActionMessageType } from './types'
-import { getSavedKey, getTaskKey,
-  index2str, loadSavedState} from './util'
-=======
 import { ProjectStore } from './project_store'
 import {
-  Env, EventName, RegisterMessageType, SyncActionMessageType } from './types'
+  ActionPacketType, Env, EventName,
+  RegisterMessageType, StateMetadata, SyncActionMessageType } from './types'
 import { UserManager } from './user_manager'
 import { index2str } from './util'
->>>>>>> d49056da
 
 /**
  * Wraps socket.io handlers for saving, loading, and synchronization
@@ -71,100 +63,6 @@
     })
   }
 
-<<<<<<< HEAD
-  // Connect socket to others in the same room
-  const room = path.roomName(projectName, taskId, env.sync, sessionId)
-  socket.join(room)
-  // Send backend state to newly registered socket
-  socket.emit(EventName.REGISTER_ACK, state)
-}
-
-/**
- * Updates the state with the action, and broadcasts action
- */
-async function actionUpdate (
-  rawData: string, socket: socketio.Socket, cache: RedisCache) {
-  const data: SyncActionMessageType = JSON.parse(rawData)
-  const projectName = data.projectName
-  const taskId = data.taskId
-  const sessionId = data.sessionId
-  const actions = data.actions.actions
-  const actionsId = data.actions.id
-
-  const env = Session.getEnv()
-
-  const room = path.roomName(projectName, taskId, env.sync, sessionId)
-
-  const taskActions = actions.filter((action) => {
-    return types.TASK_ACTION_TYPES.includes(action.type)
-  })
-
-  // Load IDs of actions that have been processed already
-  const saveKey = getSavedKey(projectName, taskId)
-  const redisMetadata = await cache.get(path.redisMetaKey(saveKey))
-  let actionIdsSaved = new Set<string>()
-  if (redisMetadata) {
-    const idData = JSON.parse(redisMetadata)[1]
-    actionIdsSaved = new Set(JSON.parse(idData))
-  }
-
-  if (!actionIdsSaved.has(actionsId) && taskActions.length > 0) {
-    const state = await loadState(projectName, taskId, cache)
-    const store = configureStore(state)
-
-    // For each task action, update the backend store
-    for (const action of taskActions) {
-      action.timestamp = Date.now()
-      store.dispatch(action)
-    }
-
-    // save task data with all updates
-    const newState = store.getState().present
-    const stringState = JSON.stringify(newState)
-
-    actionIdsSaved.add(actionsId)
-    // convert set to a list in JSON
-    const actionIdMetadata = JSON.stringify([...actionIdsSaved])
-    await cache.setExWithReminder(saveKey, stringState, actionIdMetadata)
-  }
-
-  // broadcast task actions to all other sessions in room
-  const taskActionMsg: ActionPacketType = {
-    actions: taskActions,
-    id: actionsId
-  }
-
-  // broadcast task actions to all other sessions in room
-  socket.broadcast.to(room).emit(EventName.ACTION_BROADCAST, taskActionMsg)
-  // echo everything to original session
-  socket.emit(EventName.ACTION_BROADCAST, data.actions)
-}
-
-/**
- * Loads state from cache if available, else memory
- */
-export async function loadState (
-  projectName: string, taskId: string, cache: RedisCache): Promise<State> {
-  let state: State
-
-  // first try to load from redis cache
-  const saveKey = getSavedKey(projectName, taskId)
-  const redisValue = await cache.get(saveKey)
-  if (redisValue) {
-    return JSON.parse(redisValue)
-  }
-
-  // otherwise load from storage
-  try {
-    // first, attempt loading previous submission
-    state = await loadSavedState(projectName, taskId)
-  } catch {
-    // if no submissions exist, load from task
-    state = await loadStateFromTask(projectName, taskId)
-  }
-  return state
-}
-=======
   /**
    * Load the correct state and subscribe to redis
    */
@@ -200,31 +98,53 @@
     const projectName = data.projectName
     const taskId = data.taskId
     const sessionId = data.sessionId
-    const actionList = data.actions
+    const actions = data.actions.actions
+    const actionsId = data.actions.id
 
     const room = path.getRoomName(projectName, taskId, this.sync, sessionId)
 
-    const taskActions = actionList.filter((action) => {
+    const taskActions = actions.filter((action) => {
       return types.TASK_ACTION_TYPES.includes(action.type)
     })
 
-    const state = await this.projectStore.loadState(projectName, taskId)
-    const stateStore = configureStore(state)
+    // Load IDs of actions that have been processed already
+    const redisMetadata =
+      await this.projectStore.loadStateMetadata(projectName, taskId)
+    const actionIdsSaved = new Set(redisMetadata.actionIds)
 
-    // For each task action, update the backend store
-    for (const action of taskActions) {
-      action.timestamp = Date.now()
-      stateStore.dispatch(action)
+    if (!actionIdsSaved.has(actionsId) && taskActions.length > 0) {
+      const state = await this.projectStore.loadState(projectName, taskId)
+      const stateStore = configureStore(state)
+
+      // For each task action, update the backend store
+      for (const action of taskActions) {
+        action.timestamp = Date.now()
+        stateStore.dispatch(action)
+      }
+
+      // save task data with all updates
+      const newState = stateStore.getState().present
+
+      actionIdsSaved.add(actionsId)
+
+      // convert set to a list in JSON
+      const stateMetadata: StateMetadata = {
+        projectName,
+        taskId,
+        actionIds: [...actionIdsSaved]
+      }
+      await this.projectStore.saveState(
+        newState, projectName, taskId, stateMetadata)
     }
->>>>>>> d49056da
 
     // broadcast task actions to all other sessions in room
-    socket.broadcast.to(room).emit(EventName.ACTION_BROADCAST, taskActions)
+    const taskActionMsg: ActionPacketType = {
+      actions: taskActions,
+      id: actionsId
+    }
+    // broadcast task actions to all other sessions in room
+    socket.broadcast.to(room).emit(EventName.ACTION_BROADCAST, taskActionMsg)
     // echo everything to original session
-    socket.emit(EventName.ACTION_BROADCAST, actionList)
-
-    const newState = stateStore.getState().present
-
-    await this.projectStore.saveState(newState, projectName, taskId)
+    socket.emit(EventName.ACTION_BROADCAST, data.actions)
   }
 }