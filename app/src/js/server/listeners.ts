import {
  NextFunction,
  Request,
  Response
} from 'express'
import { sprintf } from 'sprintf-js'
import { DashboardContents, ProjectOptions, TaskOptions } from '../components/dashboard'
import { ItemExport } from '../functional/bdd_types'
import { TaskType } from '../functional/types'
import {
  createProject, createTasks, parseFiles, parseForm
} from './create_project'
import { convertStateToExport } from './export'
import Logger from './logger'
import { getExportName } from './path'
import { ProjectStore } from './project_store'
import * as types from './types'
<<<<<<< HEAD
=======
import { countUsers } from './user'
import { getExistingProjects, getProjectKey,
  getTasksInProject, loadSavedState } from './util'
>>>>>>> 8d082179

/**
 * Wraps HTTP listeners
 */
export class Listeners {
  /** the project store */
  protected projectStore: ProjectStore

  constructor (projectStore: ProjectStore) {
    this.projectStore = projectStore
  }

  /**
   * Logs requests to static or dynamic files
   */
  public loggingHandler (
    req: Request, _res: Response, next: NextFunction) {
    const log = sprintf('Requesting %s', req.originalUrl)
    Logger.info(log)
    next()
  }

  /**
   * Handles getting all projects' names
   */
  public async projectNameHandler (_req: Request, res: Response) {
    let projects: string[]
    const defaultProjects = ['No existing project']
    try {
      projects = await this.projectStore.getExistingProjects()
      if (projects.length === 0) {
        projects = defaultProjects
      }
    } catch (err) {
      Logger.error(err)
      projects = defaultProjects
    }
    const projectNames = JSON.stringify(projects)
    res.send(projectNames)
    res.end()
  }

  /**
   * Handles posting export
   */
  public async getExportHandler (req: Request, res: Response) {
    if (req.method !== 'GET' || req.query === {}) {
      res.sendStatus(404)
      res.end()
    }
    try {
      const projectName = req.query[types.FormField.PROJECT_NAME]
      const loadedProject = await this.projectStore.loadProject(projectName)
      // grab the latest submissions from all tasks
      const tasks = await this.projectStore.getTasksInProject(projectName)
      let items: ItemExport[] = []
      // load the latest submission for each task to export
      for (const task of tasks) {
        try {
          const taskId = task.config.taskId
          const state = await this.projectStore.loadState(projectName, taskId)
          items = items.concat(convertStateToExport(state))
        } catch (error) {
          Logger.info(error.message)
          for (const itemToLoad of task.items) {
            const url = Object.values(itemToLoad.urls)[0]
            items.push({
              name: url,
              url,
              sensor: -1,
              timestamp: loadedProject.config.submitTime,
              videoName: itemToLoad.videoName,
              attributes: {},
              labels: []
            })
          }
        }
      }
      const exportJson = JSON.stringify(items, null, '  ')
      // set relevant header and send the exported json file
      res.attachment(getExportName(projectName))
      res.end(Buffer.from(exportJson, 'binary'), 'binary')
    } catch (error) {
      // TODO: Be more specific about what this error may be
      Logger.error(error)
      res.end()
    }
  }

  /**
   * Handles posted project form data
   */
  public async postProjectHandler (req: Request, res: Response) {
    if (req.method !== 'POST' || req.fields === undefined) {
      res.sendStatus(404)
    }
    const fields = req.fields
    const files = req.files
    if (fields !== undefined && files !== undefined) {
      try {
        // parse form from request
        const form = await parseForm(fields, this.projectStore)
        // parse item, category, and attribute data from the form
        const formFileData = await parseFiles(form.labelType, files)
        // create the project from the form data
        const project = await createProject(form, formFileData)
        await Promise.all([
          this.projectStore.saveProject(project),
          // create tasks then save them
          createTasks(project).then(
            (tasks: TaskType[]) => this.projectStore.saveTasks(tasks))
          // save the project
        ])
        res.send()
      } catch (err) {
        Logger.error(err)
        // alert the user that something failed
        res.send(err.message)
      }
    } else {
      // alert the user that the sent fields were illegal
      const err = Error('illegal fields')
      Logger.error(err)
      res.send(err.message)
    }
  }

  /**
   * Return dashboard info
   */
  public async dashboardHandler (req: Request, res: Response) {
    if (req.method !== 'POST') {
      res.sendStatus(404)
      res.end()
      return
    }

    const body = req.body
    if (body) {
      try {
        const projectName = body.name
        const project = await this.projectStore.loadProject(projectName)
        // grab the latest submissions from all tasks
        const tasks = await this.projectStore.getTasksInProject(projectName)
        const projectOptions: ProjectOptions = {
          name: project.config.projectName,
          itemType: project.config.itemType,
          labelTypes: project.config.labelTypes,
          taskSize: project.config.taskSize,
          numItems: project.items.length,
          numLeafCategories: project.config.categories.length,
          numAttributes: project.config.attributes.length
        }

        const taskOptions = []
        for (const emptyTask of tasks) {
          let task
          try {
            // first, attempt loading previous submission
            // TODO: Load the previous state asynchronously in dashboard
            const taskId = emptyTask.config.taskId
            const state = await this.projectStore.loadState(projectName, taskId)
            task = state.task
          } catch {
            task = emptyTask
          }
          let numLabeledItems = 0
          let numLabels = 0
          for (const item of task.items) {
            const currNumLabels = Object.keys(item.labels).length
            if (item.labels && currNumLabels > 0) {
              numLabeledItems++
              numLabels += currNumLabels
            }
          }

          const options: TaskOptions = {
            numLabeledItems: numLabeledItems.toString(),
            numLabels: numLabels.toString(),
            submitted: task.config.submitted,
            handlerUrl: task.config.handlerUrl
          }

          taskOptions.push(options)
        }

<<<<<<< HEAD
        const contents: DashboardContents = {
          projectMetaData: projectOptions,
          taskMetaDatas: taskOptions
        }

        res.send(JSON.stringify(contents))
      } catch (err) {
        Logger.error(err)
        res.send(err.message)
=======
        taskOptions.push(options)
      }
      const storage = Session.getStorage()
      const numUsers = await countUsers(projectOptions.name, storage)

      const contents: DashboardContents = {
        projectMetaData: projectOptions,
        taskMetaDatas: taskOptions,
        numUsers
>>>>>>> 8d082179
      }
    }
  }
}<|MERGE_RESOLUTION|>--- conflicted
+++ resolved
@@ -15,12 +15,7 @@
 import { getExportName } from './path'
 import { ProjectStore } from './project_store'
 import * as types from './types'
-<<<<<<< HEAD
-=======
-import { countUsers } from './user'
-import { getExistingProjects, getProjectKey,
-  getTasksInProject, loadSavedState } from './util'
->>>>>>> 8d082179
+import { UserManager } from './user_manager'
 
 /**
  * Wraps HTTP listeners
@@ -28,9 +23,12 @@
 export class Listeners {
   /** the project store */
   protected projectStore: ProjectStore
-
-  constructor (projectStore: ProjectStore) {
+  /** the user manager */
+  protected userManager: UserManager
+
+  constructor (projectStore: ProjectStore, userManager: UserManager) {
     this.projectStore = projectStore
+    this.userManager = userManager
   }
 
   /**
@@ -207,27 +205,17 @@
           taskOptions.push(options)
         }
 
-<<<<<<< HEAD
+        const numUsers = await this.userManager.countUsers(projectOptions.name)
         const contents: DashboardContents = {
           projectMetaData: projectOptions,
-          taskMetaDatas: taskOptions
+          taskMetaDatas: taskOptions,
+          numUsers
         }
 
         res.send(JSON.stringify(contents))
       } catch (err) {
         Logger.error(err)
         res.send(err.message)
-=======
-        taskOptions.push(options)
-      }
-      const storage = Session.getStorage()
-      const numUsers = await countUsers(projectOptions.name, storage)
-
-      const contents: DashboardContents = {
-        projectMetaData: projectOptions,
-        taskMetaDatas: taskOptions,
-        numUsers
->>>>>>> 8d082179
       }
     }
   }
