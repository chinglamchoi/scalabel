--- conflicted
+++ resolved
@@ -130,16 +130,13 @@
   sensor: number
   /** id of pane this belongs to */
   pane: number
-<<<<<<< HEAD
   /**
    * Set if synchronized with compatible viewer configs,
    * must be same type for now
    */
   synchronized: boolean
-=======
   /** whether to hide non-selected labels */
   hideLabels: boolean
->>>>>>> fb17e9e0
 }
 
 export interface ImageViewerConfigType extends ViewerConfigType {
