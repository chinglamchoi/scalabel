--- conflicted
+++ resolved
@@ -179,11 +179,8 @@
     type: types.ViewerConfigTypeName.IMAGE,
     sensor,
     pane,
-<<<<<<< HEAD
     synchronized: false
-=======
     hideLabels: false
->>>>>>> fb17e9e0
   }
 }
 
@@ -203,11 +200,8 @@
     type: types.ViewerConfigTypeName.POINT_CLOUD,
     sensor,
     pane,
-<<<<<<< HEAD
     synchronized: false
-=======
     hideLabels: false
->>>>>>> fb17e9e0
   }
 }
 
