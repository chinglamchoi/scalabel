import _ from 'lodash'
import { Dispatch, Middleware } from 'redux'
import io from 'socket.io-client'
import uuid4 from 'uuid/v4'
import { updateTask } from '../action/common'
import * as types from '../action/types'
import { State } from '../functional/types'
import { ActionPacketType, EventName, RegisterMessageType,
  SyncActionMessageType } from '../server/types'
import Session, { ConnectionStatus } from './session'

const CONFIRMATION_MESSAGE =
  'You have unsaved changes that will be lost if you leave this page. '

/**
 * Synchronizes data with other sessions
 */
export class Synchronizer {
  /** Socket connection */
  public socket: SocketIOClient.Socket
  /** Actions queued to be sent to the backend */
  public actionQueue: types.BaseAction[]
  /** Actions in the process of being saved, mapped by packet id */
  public actionsToSave: { [id: string]: ActionPacketType }
  /** Timestamped log for completed actions */
  public actionLog: types.BaseAction[]
  /** The function to call after state is synced with backend */
  public initStateCallback: (state: State) => void
<<<<<<< HEAD
  /** Name of the project */
  public projectName: string
  /** Index of the task */
  public taskIndex: number
  /** Middleware executed on action dispatch */
  public middleware: Middleware
=======
  /** The user/browser id, constant across sessions */
  public userId: string
>>>>>>> d49056da

  /* Make sure Session state is loaded before initializing this class */
  constructor (
    taskIndex: number, projectName: string, userId: string,
    initStateCallback: (state: State) => void) {
    this.taskIndex = taskIndex
    this.projectName = projectName
    this.initStateCallback = initStateCallback

    this.actionQueue = []
    this.actionsToSave = {}
    this.actionLog = []
    this.userId = userId

    // use the same address as http
    const syncAddress = location.origin
    const socket = io.connect(
      syncAddress,
      { transports: ['websocket'], upgrade: false }
    )
    this.socket = socket

    this.socket.on(EventName.CONNECT, this.connectHandler.bind(this))
    this.socket.on(EventName.REGISTER_ACK, this.registerAckHandler.bind(this))
    this.socket.on(EventName.ACTION_BROADCAST,
      this.actionBroadcastHandler.bind(this))
    this.socket.on(EventName.DISCONNECT, this.disconnectHandler.bind(this))
    window.onbeforeunload = this.warningPopup.bind(this)

    /* Called every time an action is dispatched to the session */
    const self = this
    this.middleware = () => (
      next: Dispatch
    ) => (action: types.BaseAction) => {
      /* Only send back actions that originated locally */
<<<<<<< HEAD
      if (Session.id === action.sessionId && !action.frontendOnly) {
=======
      action.userId = this.userId
      if (Session.id === action.sessionId) {
>>>>>>> d49056da
        self.actionQueue.push(action)
        if (Session.autosave) {
          self.sendQueuedActions()
        } else if (types.TASK_ACTION_TYPES.includes(action.type) &&
          Session.status !== ConnectionStatus.RECONNECTING &&
          Session.status !== ConnectionStatus.SAVING) {
          Session.updateStatus(ConnectionStatus.UNSAVED)
        }
      }
      return next(action)
    }
  }

  /**
   * Displays pop-up warning user when leaving with unsaved changes
   */
  public warningPopup (e: BeforeUnloadEvent) {
    if (
      Session.status === ConnectionStatus.RECONNECTING ||
      Session.status === ConnectionStatus.SAVING ||
      Session.status === ConnectionStatus.UNSAVED
    ) {
      e.returnValue = CONFIRMATION_MESSAGE // Gecko + IE
      return CONFIRMATION_MESSAGE // Gecko + Webkit, Safari, Chrome etc.
    }
  }

<<<<<<< HEAD
  /**
   * Called when io socket establishes a connection
   * Registers the session with the backend, triggering a register ack
   */
  public connectHandler () {
    const message: RegisterMessageType = {
      projectName: this.projectName,
      taskIndex: this.taskIndex,
      sessionId: Session.id
    }
    /* Send the registration message to the backend */
    this.socket.emit(EventName.REGISTER, JSON.stringify(message))
    Session.updateStatus(ConnectionStatus.UNSAVED)
  }

  /**
   * Called when backend sends ack of registration of this session
   * Initialized synced state, and sends any queued actions
   */
  public registerAckHandler (syncState: State) {
    this.initStateCallback(syncState)
    for (const actionPacket of this.listActionPackets()) {
      this.sendActions(actionPacket)
    }
    if (Session.autosave) {
      this.sendQueuedActions()
    }
  }

  /**
   * Called when backend sends ack for actions that were sent to be synced
   * Updates relevant queues and syncs actions from other sessions
   */
  public actionBroadcastHandler (actionPacket: ActionPacketType) {
    // remove stored actions when they are acked
    if (actionPacket.id in this.actionsToSave) {
      delete this.actionsToSave[actionPacket.id]
    }

    for (const action of actionPacket.actions) {
      // actionLog matches backend action ordering
      this.actionLog.push(action)
      if (types.TASK_ACTION_TYPES.includes(action.type)) {
        if (action.sessionId !== Session.id) {
          // Dispatch any task actions broadcasted from other sessions
          Session.dispatch(action)
        } else {
          // Otherwise, ack indicates successful save
          Session.updateStatus(ConnectionStatus.NOTIFY_SAVED)
          this.timeoutUpdateStatus(ConnectionStatus.SAVED, 5)
=======
    this.socket.on(EventName.CONNECT, () => {
      const message: RegisterMessageType = {
        projectName,
        taskIndex,
        sessionId: Session.id,
        userId: this.userId
      }
      /* Send the registration message to the backend */
      self.socket.emit(EventName.REGISTER, JSON.stringify(message))
      Session.updateStatus(ConnectionStatus.UNSAVED)
    })

    /* on receipt of registration back from backend
       init synced state then send any queued actions */
    this.socket.on(EventName.REGISTER_ACK, (syncState: State) => {
      self.initStateCallback(syncState)
      for (const saveActionList of this.saveActions) {
        self.sendActions(saveActionList)
      }
      if (Session.autosave) {
        self.sendQueuedActions()
      }
    })

    this.socket.on(
      EventName.ACTION_BROADCAST, (actionList: types.ActionType[]) => {
        // can remove 1st set of stored actions when saving is done
        this.saveActions.shift()
        for (const action of actionList) {
          // actionLog matches backend action ordering
          self.actionLog.push(action)
          if (types.TASK_ACTION_TYPES.includes(action.type)) {
            if (action.sessionId !== Session.id) {
              // Dispatch any task actions broadcasted from other sessions
              Session.dispatch(action)
            } else {
              // Otherwise, ack indicates successful save
              Session.updateStatus(ConnectionStatus.NOTIFY_SAVED)
              this.timeoutUpdateStatus(ConnectionStatus.SAVED, 5)
            }
          }
        }
      })

    // If backend disconnects, keep trying to reconnect
    this.socket.on(EventName.DISCONNECT, () => {
      Session.updateStatus(ConnectionStatus.RECONNECTING)
      if (Session.autosave) {
        // On reconnect, just update store instead of re-initializing it
        self.initStateCallback = (state: State) => {
          Session.dispatch(updateTask(state.task))
>>>>>>> d49056da
        }
      }
    }
  }

  /**
   * Called when session disconnects from backend
   * Prepares for reconnect by updating initial callback
   */
  public disconnectHandler () {
    Session.updateStatus(ConnectionStatus.RECONNECTING)
    if (Session.autosave) {
      this.initStateCallback = this.autosaveReconnectCallback
    } else {
      // With manual saving, keep unsaved changes after reconnect
      this.initStateCallback = () => { return }
    }
  }

  /**
   * Called when session reconnects (with autosave)
   */
  public autosaveReconnectCallback (state: State) {
    // updateTask is not a task action, so will not sync again
    Session.dispatch(updateTask(state.task))

    // re-apply frontend task actions after updating task from backend
    for (const actionPacket of this.listActionPackets()) {
      for (const action of actionPacket.actions) {
        if (types.TASK_ACTION_TYPES.includes(action.type)) {
          action.frontendOnly = true
          Session.dispatch(action)
        }
      }
    }
  }

  /**
   * Converts dict of action packets to a list
   */
  public listActionPackets (): ActionPacketType[] {
    return Object.keys(this.actionsToSave).map(
      (key) => this.actionsToSave[key])
  }

  /**
   * Send all queued actions to the backend
   * Should only call this once per action, since id shouldn't change
   */
  public sendQueuedActions () {
    if (this.socket.connected) {
      if (this.actionQueue.length > 0) {
        const packetId = uuid4()
        const actionPacket: ActionPacketType = {
          actions: this.actionQueue,
          id: packetId
        }
        this.actionsToSave[packetId] = actionPacket
        this.sendActions(actionPacket)
        this.actionQueue = []
      }
    }
  }

  /**
   * Send given action packet to the backend
   * Can be called multiple times if previous attempts aren't acked
   */
  public sendActions (actionPacket: ActionPacketType) {
    const sessionState = Session.getState()
    const message: SyncActionMessageType = {
      taskId: sessionState.task.config.taskId,
      projectName: sessionState.task.config.projectName,
      sessionId: sessionState.session.id,
      actions: actionPacket
    }
    this.socket.emit(EventName.ACTION_SEND, JSON.stringify(message))
    Session.updateStatus(ConnectionStatus.SAVING)
  }

  /**
   * Update status after timeout if status hasn't changed since then
   */
  public timeoutUpdateStatus (newStatus: ConnectionStatus, seconds: number) {
    const statusChangeCountBefore = Session.statusChangeCount
    setTimeout(() => {
      // Don't update if other effect occurred in between
      if (Session.statusChangeCount === statusChangeCountBefore) {
        Session.updateStatus(newStatus)
      }
    }, seconds * 1000)
  }
}

export default Synchronizer<|MERGE_RESOLUTION|>--- conflicted
+++ resolved
@@ -26,17 +26,14 @@
   public actionLog: types.BaseAction[]
   /** The function to call after state is synced with backend */
   public initStateCallback: (state: State) => void
-<<<<<<< HEAD
   /** Name of the project */
   public projectName: string
   /** Index of the task */
   public taskIndex: number
   /** Middleware executed on action dispatch */
   public middleware: Middleware
-=======
   /** The user/browser id, constant across sessions */
   public userId: string
->>>>>>> d49056da
 
   /* Make sure Session state is loaded before initializing this class */
   constructor (
@@ -71,13 +68,9 @@
     this.middleware = () => (
       next: Dispatch
     ) => (action: types.BaseAction) => {
+      action.userId = this.userId
       /* Only send back actions that originated locally */
-<<<<<<< HEAD
       if (Session.id === action.sessionId && !action.frontendOnly) {
-=======
-      action.userId = this.userId
-      if (Session.id === action.sessionId) {
->>>>>>> d49056da
         self.actionQueue.push(action)
         if (Session.autosave) {
           self.sendQueuedActions()
@@ -105,7 +98,6 @@
     }
   }
 
-<<<<<<< HEAD
   /**
    * Called when io socket establishes a connection
    * Registers the session with the backend, triggering a register ack
@@ -114,7 +106,8 @@
     const message: RegisterMessageType = {
       projectName: this.projectName,
       taskIndex: this.taskIndex,
-      sessionId: Session.id
+      sessionId: Session.id,
+      userId: this.userId
     }
     /* Send the registration message to the backend */
     this.socket.emit(EventName.REGISTER, JSON.stringify(message))
@@ -156,59 +149,6 @@
           // Otherwise, ack indicates successful save
           Session.updateStatus(ConnectionStatus.NOTIFY_SAVED)
           this.timeoutUpdateStatus(ConnectionStatus.SAVED, 5)
-=======
-    this.socket.on(EventName.CONNECT, () => {
-      const message: RegisterMessageType = {
-        projectName,
-        taskIndex,
-        sessionId: Session.id,
-        userId: this.userId
-      }
-      /* Send the registration message to the backend */
-      self.socket.emit(EventName.REGISTER, JSON.stringify(message))
-      Session.updateStatus(ConnectionStatus.UNSAVED)
-    })
-
-    /* on receipt of registration back from backend
-       init synced state then send any queued actions */
-    this.socket.on(EventName.REGISTER_ACK, (syncState: State) => {
-      self.initStateCallback(syncState)
-      for (const saveActionList of this.saveActions) {
-        self.sendActions(saveActionList)
-      }
-      if (Session.autosave) {
-        self.sendQueuedActions()
-      }
-    })
-
-    this.socket.on(
-      EventName.ACTION_BROADCAST, (actionList: types.ActionType[]) => {
-        // can remove 1st set of stored actions when saving is done
-        this.saveActions.shift()
-        for (const action of actionList) {
-          // actionLog matches backend action ordering
-          self.actionLog.push(action)
-          if (types.TASK_ACTION_TYPES.includes(action.type)) {
-            if (action.sessionId !== Session.id) {
-              // Dispatch any task actions broadcasted from other sessions
-              Session.dispatch(action)
-            } else {
-              // Otherwise, ack indicates successful save
-              Session.updateStatus(ConnectionStatus.NOTIFY_SAVED)
-              this.timeoutUpdateStatus(ConnectionStatus.SAVED, 5)
-            }
-          }
-        }
-      })
-
-    // If backend disconnects, keep trying to reconnect
-    this.socket.on(EventName.DISCONNECT, () => {
-      Session.updateStatus(ConnectionStatus.RECONNECTING)
-      if (Session.autosave) {
-        // On reconnect, just update store instead of re-initializing it
-        self.initStateCallback = (state: State) => {
-          Session.dispatch(updateTask(state.task))
->>>>>>> d49056da
         }
       }
     }
